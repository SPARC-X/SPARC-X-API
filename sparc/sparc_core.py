import os
import numpy as np
import warnings
import inspect
import re
import subprocess
import json
from collections import OrderedDict

from ase.units import Bohr, Hartree, fs, GPa
from ase.calculators.calculator import FileIOCalculator
from ase.calculators.calculator import CalculatorError, CalculatorSetupError
from ase.calculators.calculator import EnvironmentError, InputError
from ase.calculators.calculator import CalculationFailed, SCFError, ReadError
from ase.calculators.calculator import PropertyNotImplementedError
from ase.calculators.calculator import PropertyNotPresent
from ase.calculators.singlepoint import SinglePointCalculator
from ase.calculators.calculator import compare_atoms
from ase.io.trajectory import Trajectory
from ase.atoms import Atoms
from ase.atom import Atom
from ase.io.jsonio import encode

from .ion import write_ion, read_ion


special_inputs = ['PSEUDOPOTENTIAL_FILE',
                  'CELL', 'EXCHANGE_CORRELATION',
                  'FD_GRID', 'PSEUDOPOTENTIAL_LOCAL',
                  'pseudo_dir', 'KPOINT_GRID', 'LATVEC',
                  'copy_psp', 'BC','EXX_DOWNSAMPLING']

default_parameters = {
    # 'label': 'sprc-calc',
    # 'calculation_directory':'sprk.log',

    'BOUNDARY_CONDITION': 2,
    'BC': 'P P P',
    'LATVEC': None,
    'EXCHANGE_CORRELATION': 'LDA_PZ',  # 'LDA'
    'MESH_SPACING': 0.4,
    'KPOINT_GRID': (1, 1, 1),
    'KPOINT_SHIFT': None,
    'MIXING_PARAMETER': 0.3,
    'CHEN_DEGREE': 20,
    'NSTATES': None,
    'SMEARING': None,
    'MAXIT_SCF': 100,
    'MINIT_SCF': 3,
    'MAXIT_POISSON': 3000,
    'POISSON_SOLVER': None,
    'BETA': 1000,
    'TOL_PRECOND': None,
    'PRECOND_KERKER_KTF': None,
    'ELEC_TEMP': None,
    'CALC_STRESS': None,
    'CALC_PRES': None,
    'TOL_SCF': 1.00E-05,
    'TOL_POISSON': 1.00E-06,
    'TOL_LANCZOS': 1.00E-02,
    'TOL_PSEUDOCHARGE': 1.00E-08,
    'TOL_RELAX_CELL': None,
    'SCF_ENERGY_ACC': None,
    'SCF_FORCE_ACC': None,
    'TWTIME': 999999999.000000,
    'MIXING_PARAMETER': 0.30,
    'MIXING_HISTORY': 7,
    'MIXING_VARIABLE': None,
    'MIXING_PRECOND': None,
    'PRECOND_KERKER_THRESH': None,
    'PULAY_FREQUENCY': 1,
    'PULAY_RESTART': 0,
    'REFERENCE_CUTOFF': 0.50,
    'RHO_TRIGGER': 3,
    'VERBOSITY': 1,
    'PRINT_FORCES': 0,
    'PRINT_ATOMS': 0,
    'PRINT_EIGEN': 0,
    'PRINT_DENSITY': 0,
    'PRINT_RESTART_FQ': 1,
    'PRINT_RESTART': 1,
    'PRINT_VELS': 1,
    'PSEUDOPOTENTIAL_LOCAL': None,
    'PSEUDOPOTENTIAL_FILE': None,
    'OUTPUT_FILE': None,
    'CELL': None,
    'FD_GRID': None,
    'FD_ORDER': 12,
    'ELEC_TEMP': 315.775131,
    'ELEC_TEMP_TYPE': None,
    'CHEB_DEGREE': 25,
    'CHEFSI_BOUND_FLAG': None,
    'FIX_RAND': None,
    'ECUT': None,

    'SPIN_TYP': 1,

    # 'NTYPES': None,
    'NP_KPOINT_PARAL': None,
    'NP_BAND_PARAL': None,
    'NP_DOMAIN_PARAL': None,
    'NP_DOMAIN_PHI_PARAL': None,

    'TOL_RELAX': 1.00E-03,
    'PRINT_RELAXOUT': 0,
    'RELAX_FLAG': 0,
    'RELAX_METHOD': None,
    'RELAX_MAXITER': 300,
    'RELAX_NITER': 300,
    'RELAX_MAXDILAT': None,
    'NLCG_sigma': 0.500000,
    'L_HISTORY': 20,
    'L_FINIT_STP': 0.005000,
    'L_MAXMOV': 0.200000,
    'L_AUTOSCALE': 1,
    'L_LINEOPT': 1,
    'L_ICURV': 1.000000,

    'MD_FLAG': None,
    'MD_METHOD': None,
    'MD_TIMESTEP': None,
    'MD_NSTEP': None,
    'PRINT_RESTART_FQ': None,
    'PRINT_MDOUT': None,
    'RESTART_FLAG': None,
    'ION_TEMP': None,
    'ION_ELEC_EQT': None,
    'ION_VEL_DSTR': None,
    'ION_TEMP_END': None,
    'QMASS': None,

}

equivalencies = {
    'xc': 'EXCHANGE_CORRELATION',
    'kpts': 'KPOINT_GRID',
            'nbands': 'NSTATES',
            'h': None,

            'gpts': 'FD_GRID'

}


class SPARC(FileIOCalculator):
    implemented_properties = ['energy', 'forces', 'stress']
    all_changes = ['positions', 'numbers', 'cell', 'pbc',
                   'initial_charges', 'initial_magmoms']

    def __init__(self, restart=None, ignore_bad_restart_file=False,
                 label='sprc-calc', atoms=None, command=None, directory='.',
                 **kwargs):
        FileIOCalculator.__init__(self, restart=None, ignore_bad_restart_file=False,
                                  label=None, atoms=None, command=None, directory=directory, **kwargs)

        # setting up label
        if self.directory != '.' and '/' in label:
            raise CalculatorSetupError('cannot set both directory and input `/`'
                                       ' in the label name')
        elif '/' in label:
            directory, label = label.split('/')
        self.directory = directory
        self.label = label
        self.prefix = self.label
        self.results = {}

        FileIOCalculator.set(self, **kwargs)
        self.atoms = atoms

    def write_input(self, atoms=None, scaled=True,
                    **kwargs):

        if atoms is None:
            if self.atoms is None:
                raise InputError('An atoms object must be provided or the '
                                 'calculator object must have atoms attached to'
                                 ' write an input file')
            atoms = self.atoms
        if kwargs == {}:
            kwargs = self.parameters.copy()

        FileIOCalculator.write_input(self, atoms)

        # TODO: think about if this next conditional is a good idea
        if 'label' in kwargs:
            self.label = kwargs['label']
            del kwargs['label']

        f = open(os.path.join(self.directory, self.label + '.inpt'), 'w')

        # this finds it's way into the kwargs and isn't needed
        if 'directory' in kwargs:
            del kwargs['directory']

        # deal with the equivalent arguments, this gets complicated
        args = list(kwargs.copy())
        for arg in args:
            if arg in equivalencies:
                if arg == 'h':
                    continue
                else:
                    if equivalencies[arg] in kwargs or equivalencies[arg].lower() in kwargs:
                        raise InputError('Both {} and {} were input into the sparc '
                                         'calculator. These are equivalent arguments. '
                                         'Please only enter one of these.'.format(arg,
                                                                                  equivalencies[arg]))
                    kwargs[equivalencies[arg]] = kwargs.pop(arg)

        # make all kwargs upper case
        for arg in list(kwargs):
            #if arg.upper() in default_parameters:
            kwargs[arg.upper()] = kwargs.pop(arg)

        ############## Begin writing the file ####################
        f.write('# Input File Generated By SPARC ASE Calculator #\n')

        # deal with the finite differnce grid
        if 'H' in kwargs:
            kwargs['h'] = kwargs.pop('H')
            #return None
        mesh_args = [kwargs.get(a) for a in ['MESH_SPACING', 'h', 'FD_GRID', 'ECUT']]
        inputs_check = [a is not None for a in mesh_args]
        if inputs_check.count(True) > 1:
            raise CalculatorSetupError('You can only specify one of the '
                                       'following: `h`, `FD_GRID`, `MESH_SPACING`, `ECUT`')
        if inputs_check.count(True) == 0:
            raise CalculatorSetupError('You must specify one of the '
                                       'following: `h`, `FD_GRID`, `MESH_SPACING`, `ECUT`')
            
        if 'h' in kwargs:
            kwargs['MESH_SPACING'] = kwargs['h']
        elif 'FD_GRID' in kwargs:

            fd_grid = self.interpret_grid_input(atoms, **kwargs)

            if fd_grid is not None:
                f.write('FD_GRID: {} {} {}\n'.format(*fd_grid))

        # Deal with the unit cell

        # this just saves a few levels of logic below
        if 'LATVEC' not in kwargs:
            kwargs['LATVEC'] = None
        if 'CELL' not in kwargs:
            kwargs['CELL'] = None

        # Scold/warn the user about using the CELL/LATVEC arguments
        if kwargs['LATVEC'] is not None and kwargs['CELL'] is None:
            raise InputError(
                'If LATVEC is input, you also must provide the CELL argument')

        if kwargs['LATVEC'] is None and kwargs['CELL'] is not None:
            warnings.warn('The CELL argument was entered, but not the LATVEC argument.'
                          ' The unit cell in the input atoms object will be ignored and'
                          ' the cell will be assumed to be orthogonal')

        # Deal with CELL and LATVEC inputs
        if kwargs['CELL'] is not None:
            # If there's no LATVEC input, just assume it's an orthogonal unit cell
            if kwargs['LATVEC'] is None:
                lattice = np.eye(3)
            elif type(kwargs['LATVEC']) == str:
                kwargs['LATVEC'] = kwargs['LATVEC'].split()
                kwargs['LATVEC'] = [float(a) for a in kwargs['LATVEC']]
                if len(kwargs['LATVEC']) != 9:
                    raise InputError(
                        'The value of LATVEC must have 9 elements (3x3)')
                lattice = np.array(kwargs['LATVEC'])
                lattice = np.reshape(lattice, (3, 3))
            else:
                # Decipher the LATVEC input
                try:  # try to deal with numpy arrays by making them lists
                    kwargs['LATVEC'] = list(kwargs['LATVEC'])
                except:
                    pass
                # Check that LATVEC is a native iterable
                if type(kwargs['LATVEC']) != list:
                    raise InputError('LATVEC must be entered as a list, tuple, or '
                                     'space and linebreak separated string')
                # Deal with the simple case of lists or tuples
                else:
                    lattice = np.array(kwargs['LATVEC'])
                    lattice = np.reshape(lattice, (3, 3))

            # Decipher CELL input
            if type(kwargs['CELL']) not in [str, list, tuple]:
                raise InputError('CELL must be entered as a list, tuple, or space'
                                 ' separated string')
            if type(kwargs['CELL']) == str:
                kwargs['CELL'] = kwargs['CELL'].split()
            kwargs['CELL'] = [float(a) for a in kwargs['CELL']]
            cell = np.array(kwargs['CELL'])
            if len(cell) != 3:
                raise InputError('The value of CELL must have 3 elements')
            atoms.cell = (lattice.T * cell).T * Bohr

        # If LATVEC and CELL aren't provided by the user, use the cell of the
        # atoms object to write the input (this is the prefered way)
        if round(float(np.linalg.norm(atoms.cell)), 1) == 0:
            f.write('CELL:')
            cell = np.eye(3) * (np.max(atoms.positions, axis=0) + (6, 6, 6))
            atoms.set_cell(cell)
            for cell_param in atoms.get_cell_lengths_and_angles()[0:3]:
                f.write('  {}'.format(format(cell_param / Bohr, ' .15f')))
            atoms.center()
            f.write('\n')
        else:
            f.write('CELL:')
            for length in atoms.get_cell_lengths_and_angles()[:3]:
                f.write('  {}'.format(format(length / Bohr, ' .15f')))
            f.write('\nLATVEC:')
            for cell_vec in atoms.cell:
                lat_vec = cell_vec / np.linalg.norm(cell_vec)
                f.write('\n')
                for element in lat_vec:
                    f.write('{}  '.format(format(float(element), ' .15f')))
            f.write('\n')

        # Deal with boundary conditions
        if 'BOUNDARY_CONDITION' in kwargs and 'BC' in kwargs:
            raise CalculatorSetupError('both BC and BOUNDARY_CONDITION'
                                       ' were set please only enter one'
                                       ' of these arguments')
        if 'BOUNDARY_CONDITION' in kwargs:
            warnings.warn('the BOUNDARY_CONDITION arguement is depricated'
                          ' please use the BC argument instead')
        else:
            if 'BC' in kwargs:
                iter_pbc = False
                # BC can either be an iterable with 3 boolean elements
                # (i.e. [True, True, True]) or a string to be put directly
                # in (i.e. 'P P P')
                if type(kwargs['BC']) == str:
                    if len(kwargs['BC'].split()) != 3:
                        raise CalculatorSetupError('string arguments to BC '
                                                   'must be 3 spaced boundary'
                                                   'conditions'
                                                   ' (i.e. \'P P P\')')
                    f.write('BC: ' + kwargs['BC'])
                elif '__iter__' in dir(kwargs['BC']):
                    iter_pbc = True
                    if len(kwargs['BC']) != 3:
                        raise CalculatorSetupError('the BC argument must have 3 '
                                                   'boolean elements (i.e. '
                                                   '[True, True, True]')
                    pbc = kwargs['BC']
            else:  # if no boundary condition arugments are present, use the
                # pbc in the atoms object
                iter_pbc = True
                pbc = atoms.get_pbc()
            if iter_pbc:
                pbc_str = ''
                for condition in pbc:
                    if condition:
                        pbc_str += ' P'
                    elif not condition:
                        pbc_str += ' D'
                    else:
                        raise CalculatorSetupError('only booleans may be '
                                                   'entered for boundary '
                                                   'conditions')
                f.write('BC:{}\n'.format(pbc_str))

        # convert input to usable format
        kpt_grid = self.interpret_kpoint_input(atoms, **kwargs)
        f.write('KPOINT_GRID: {} {} {}\n'.format(*kpt_grid))
        
        kpt_shift = self.interpret_kpoint_shift(atoms, **kwargs)
        f.write('KPOINT_SHIFT: {} {} {}\n'.format(*kpt_shift))

        # convert input to usable format
        downsampling_grid = self.interpret_downsampling_input(atoms, **kwargs)
        f.write('EXX_DOWNSAMPLING: {} {} {}\n'.format(*downsampling_grid))

        # check the spin situation
        if [float(a) for a in atoms.get_initial_magnetic_moments()] != [0] * len(atoms):
            spin_warn = str('inital magentic moments were set on the'
                            ' provided atoms, bu the spin polarization '
                            'flag has not been set. To run spin polarized'
                            ' pass in the flag `SPIN_TYP = 1`')
            if 'SPIN_TYP' in kwargs:
                if int(kwargs['SPIN_TYP']) != 1:
                    warnings.warn(spin_warn)
            else:
                warnings.warn(spin_warn)

        # xc should be put in separately
        if 'xc' in kwargs:
            kwargs['EXCHANGE_CORRELATION'] = kwargs['xc']
            if kwargs['xc'] == 'PBE':
                kwargs['xc'] = 'GGA_PBE'
            if kwargs['xc'] == 'LDA':
                kwargs['xc'] = 'LDA_PW'

            f.write('EXCHANGE_CORRELATION: ' +
                    default_parameters['EXCHANGE_CORRELATION'] + '\n')
            xc = default_parameters['EXCHANGE_CORRELATION']
        else:
            if 'EXCHANGE_CORRELATION' not in kwargs:
                f.write('EXCHANGE_CORRELATION: ' +
                        default_parameters['EXCHANGE_CORRELATION'] + '\n')
                xc = default_parameters['EXCHANGE_CORRELATION']
            else:
                if kwargs['EXCHANGE_CORRELATION'] == 'PBE':
                    kwargs['EXCHANGE_CORRELATION'] = 'GGA_PBE'
                if kwargs['EXCHANGE_CORRELATION'] == 'LDA':
                    kwargs['EXCHANGE_CORRELATION'] = 'LDA_PW'

                f.write('EXCHANGE_CORRELATION: ' +  # Note the Miss-spelling
                        kwargs['EXCHANGE_CORRELATION'] + '\n')
                xc = kwargs['EXCHANGE_CORRELATION']

        # you generally want this flag on if you're doing relaxation
        if 'RELAX_FLAG' in kwargs:
            if int(kwargs['RELAX_FLAG']) == 1:
                if 'PRINT_RELAXOUT' not in kwargs:
                    f.write('PRINT_RELAXOUT: 1\n')
                elif 'PRINT_RELAXOUT' == 0:
                    warnings.warn('When PRINT_RELAXOUT is set to 0 '
                                  'there is no way to recover the ')

        # turn on the flags for these print settings by default
        # it generally doesn't make sense to have these off
        for flag in ['PRINT_FORCES', 'PRINT_ATOMS']:
            if flag not in kwargs:
                f.write('{}: {}\n'.format(flag, '1'))

        # convert the Tols and such to eV and angstrom units
        hartree_inputs = ['SMEARING',
                          'TOL_SCF',
                          'TOL_POISSON',
                          'TOL_LANCZOS','TOL_PSEUDOCHARGE',
                          'SCF_ENERGY_ACC', 'ECUT']
        bohr_inputs = ['MESH_SPACING']
        hartree_per_bohr_inputs = ['TOL_RELAX',
                                   'SCF_FORCE_ACC']

        #if 'TOL_RELAX' in kwargs:  # this is Ha/Bohr
        #    kwargs['TOL_RELAX'] /= Hartree / Bohr
        for setting in hartree_per_bohr_inputs:
            if setting in kwargs:
                kwargs[setting] /= Hartree / Bohr
        for setting in hartree_inputs:
            if setting in kwargs:
                kwargs[setting] /= Hartree
        for setting in bohr_inputs:
            if setting in kwargs:
                kwargs[setting] /= Bohr

        # all non-required inputs
        for arg, value in kwargs.items():
            if arg in special_inputs:
                continue
            if arg in equivalencies:
                continue
            f.write('{}: {}\n'.format(arg, value))

        f.close()

        # make the atomic inputs (.ion) file
        kwargs['pseudo_dir'] = self.get_pseudopotential_directory(
            xc=xc, **kwargs)

        outpath = os.path.join(self.directory, self.label)
        if kwargs.get('copy_psp') is None:
            copy_psp = True
        else:
            copy_psp = kwargs.get('copy_psp')
        write_ion(open(outpath + '.ion', 'w'),
                  atoms, pseudo_dir=kwargs['pseudo_dir'],
                  scaled=scaled, copy_psp=copy_psp,add_constraints=True)

    def interpret_grid_input(self, atoms, **kwargs):
        """
        helper function to translate whatever the user put in into
        a grid that can be directly written to an input file
        """
        if 'H' in kwargs:
            kwargs['h'] = kwargs.pop('H')
            #return None
        mesh_args = [kwargs.get(a) for a in ['MESH_SPACING', 'h', 'FD_GRID']]
        inputs_check = [a is not None for a in mesh_args]
        if inputs_check.count(True) > 1:
            raise CalculatorSetupError('You can only specify one of the '
                                       'following: `h`, `FD_GRID`, `MESH_SPACING`')
        elif inputs_check.count(True)  == 0:
            raise CalculatorSetupError('You must specify one of the '
                                       'following: `h`, `FD_GRID`, `MESH_SPACING`')

        if 'h' in kwargs:
            fd_grid = self.h2gpts(h=kwargs['h'], cell_cv=atoms.cell)
        # read the FD_GRID argument
        elif 'FD_GRID' in kwargs:
            if type(kwargs['FD_GRID']) == str:
                fd_grid = kwargs['FD_GRID'].split()
                if len(fd_grid) != 3:
                    raise InputError('If a string is passed in for the FD_GRID flag it'
                                     ' must be able to split into a list of dimension 3'
                                     ' with .split()')
            fd_grid = list(kwargs['FD_GRID'])
            if len(fd_grid) != 3:
                raise InputError('if an iterable type is used for the FD_GRID flag, it'
                                 ' must be have dimension 3')
        else:
            raise InputError('one of the following must be specified:'
                             ' MESH_SPACING, h, or FD_GRID')
        return fd_grid

    def interpret_kpoint_input(self, atoms, **kwargs):
        """
        helper function to figure out what the kpoints input is and return
        it as an iterable
        """
        if kwargs.get('KPOINT_GRID'):
            if len(kwargs['KPOINT_GRID']) == 3:
                for kpoint in kwargs['KPOINT_GRID']:
                    if type(kpoint) != int:
                        raise InputError('when KPOINT_GRID is entered as an'
                                         ' iterable, the values must be in the'
                                         ' integer type (i.e. (4,4,4))')
                kpt_grid = kwargs['KPOINT_GRID']
            elif type(kwargs['KPOINT_GRID']) == str:
                if len(kwargs['KPOINT_GRID'].split()) != 3:
                    raise InputError('when KPOINT_GRID is entered as a string, it'
                                     ' must have 3 elements separated by spaces '
                                     '(i.e. \'4 4 4\')')
                kpt_grid = [int(a) for a in kwargs['KPOINT_GRID'].split()]
            elif len(kwargs['KPOINT_GRID']) != 3 or type(kwargs['KPOINT_GRID']) is not str:
                raise InputError('KPOINT_GRID must be either a length 3 object'
                                 ' (i.e. (4,4,4)) or a string (i.e. \'4 4 4 \')')
        else:
            kpt_grid = (1, 1, 1)
        return kpt_grid

    def interpret_downsampling_input(self, atoms, **kwargs):
        """
        helper function to figure out what the downsampling input is and return
        it as an iterable
        """
        if kwargs.get('EXX_DOWNSAMPLING'):
            if len(kwargs['EXX_DOWNSAMPLING']) == 3:
                for kpoint in kwargs['EXX_DOWNSAMPLING']:
                    if type(kpoint) != int:
                        raise InputError('when EXX_DOWNSAMPLING is entered as an'
                                         ' iterable, the values must be in the'
                                         ' integer type (i.e. (4,4,4))')
                kpt_grid = kwargs['EXX_DOWNSAMPLING']
            elif type(kwargs['EXX_DOWNSAMPLING']) == str:
                if len(kwargs['EXX_DOWNSAMPLING'].split()) != 3:
                    raise InputError('when EXX_DOWNSAMPLING is entered as a string, it'
                                     ' must have 3 elements separated by spaces '
                                     '(i.e. \'4 4 4\')')
                kpt_grid = [int(a) for a in kwargs['EXX_DOWNSAMPLING'].split()]
            elif len(kwargs['EXX_DOWNSAMPLING']) != 3 or type(kwargs['EXX_DOWNSAMPLING']) is not str:
                raise InputError('EXX_DOWNSAMPLING must be either a length 3 object'
                                 ' (i.e. (4,4,4)) or a string (i.e. \'4 4 4 \')')
        else:
            kpt_grid = (1, 1, 1)
        return kpt_grid

        # check the spin situation
        if [float(a) for a in atoms.get_initial_magnetic_moments()] != [0] * len(atoms):
            spin_warn = str('inital magentic moments were set on the'
                            ' provided atoms, bu the spin polarization '
                            'flag has not been set. To run spin polarized'
                            ' pass in the flag `SPIN_TYP = 2`')
            if 'SPIN_TYP' in kwargs:
                if int(kwargs['SPIN_TYP']) != 2:
                    warnings.warn(spin_warn)
            else:
                warnings.warn(spin_warn)

    def interpret_kpoint_shift(self, atoms, **kwargs):
        """
        helper function to figure out what the kpoints shift input is and return
        it as an iterable
        """
        if kwargs.get('KPOINT_SHIFT'):
            if len(kwargs['KPOINT_SHIFT']) == 3:
                for kshift in kwargs['KPOINT_SHIFT']:
                    if type(kpoint) != int:
                        raise InputError('when KPOINT_GRID is entered as an'
                                         ' iterable, the values must be in the'
                                         ' integer type (i.e. (4,4,4))')
                kpt_shift = kwargs['KPOINT_SHIFT']
            elif type(kwargs['KPOINT_SHIFT']) == str:
                if len(kwargs['KPOINT_SHIFT'].split()) != 3:
                    raise InputError('when KPOINT_SHIFT is entered as a string, it'
                                     ' must have 3 elements separated by spaces '
                                     '(i.e. \'4 4 4\')')
                kpt_shift = [int(a) for a in kwargs['KPOINT_SHIFT'].split()]
            elif len(kwargs['KPOINT_SHIFT']) != 3 or type(kwargs['KPOINT_SHIFT']) is not str:
                raise InputError('KPOINT_SHIFT must be either a length 3 object'
                                 ' (i.e. (4,4,4)) or a string (i.e. \'4 4 4 \')')
        else:
            kpt_shift = (0, 0, 0)
        return kpt_shift

    def get_pseudopotential_directory(self, **kwargs):
        if 'pseudo_dir' in kwargs.keys():
            return kwargs['pseudo_dir']
        elif 'pseudo_dir' not in kwargs.keys() and 'SPARC_PSP_PATH' in os.environ:
            kwargs['pseudo_dir'] = os.environ['SPARC_PSP_PATH']
            return os.environ['SPARC_PSP_PATH']
        elif 'pseudo_dir' not in kwargs.keys():
            # find where the defaults are
            current_file = inspect.getfile(inspect.currentframe())
            package_directory = os.path.dirname(os.path.abspath(current_file))
            psps_path = os.path.join(package_directory, 'pseudos')

            if 'LDA' in kwargs['xc']:
                psps_path = os.path.join(psps_path, 'LDA_pseudos')
            elif 'PBE' in kwargs['xc']:
                psps_path = os.path.join(psps_path, 'PBE_pseudos')
            kwargs['pseudo_dir'] = psps_path
            warnings.warn('No `pseudo_dir` argument was passed in and no '
                          '$SPARC_PSP_PATH environment variable was set '
                          'default pseudopotentials are being used.')
            return psps_path

    def get_nstates(self, atoms=None, **kwargs):
        if kwargs == {}:
            kwargs = self.parameters
        if atoms is None:
            atoms = self.atoms
        kwargs = kwargs.copy()

        if kwargs.get('nstates'):
            return kwargs.get('nstates')
        elif kwargs.get('NSTATES'):
            return kwargs.get('NSTATES')
        if 'xc' not in kwargs:
            if kwargs.get('EXCHANGE_CORRELATION'):
                kwargs['xc'] = kwargs.get('EXCHANGE_CORRELATION')

        psp_path = self.get_pseudopotential_directory(**kwargs)

        syms = list(set(atoms.get_chemical_symbols()))
        syms_valence_dict = {}
        for sym in syms:
            # read the pseudopotential file to find the number of valence
            with open(os.path.join(psp_path, sym + '.pot')) as f:
                lines = f.readlines()[:100]  # just grab the start
            for line in lines:
                if 'zion' in line:
                    valence = float(line.split()[1])
                    syms_valence_dict[sym] = valence
                    break  # stop once we find it
        tot_valence = sum([syms_valence_dict[a]
                           for a in atoms.get_chemical_symbols()])

        # per Qimen this is the formula in SPARC
        nstates = np.floor(tot_valence/2) * 1.2 + 5
        nstates = round(nstates)

        return nstates

    def setup_parallel_env(self):
        """
        just sets up the environment to have roughly optimal parallelization
        environment variables.
        """
        os.environ['MV2_ENABLE_AFFINITY'] = '1'
        os.environ['MV2_CPU_BINDING_POLICY'] = 'bunch'

    def generate_command(self):
        """
        simple function to seek out the location of `sparc` and `mpirun`
        executables in the PATH environment variable and build a command
        able to run sparc

        Parameters:
            None

        returns:
            command: (str)
                A command to run sparc

        """
        # initialize command as an empty string
        command = ''
        import shutil
        exe = shutil.which('sparc')
        if exe is None:
            raise EnvironmentError('No `sparc` executable command could be'
                                   ' found in the PATH environment variable')
        if 'PBS_NODEFILE' in os.environ:
            with open(os.environ['PBS_NODEFILE']) as f:
                np = len(f.readlines())
            mpi = which('mpirun')
            if mpi:
                command += '{} -np {}'.format(mpi, np)
        command += '{} -name PREFIX'.format(exe)

        return command

    def estimate_memory(self, atoms=None, units='GB', **kwargs):
        """
        a function to estimate the amount of memory required to run
        the selected calculation. This function takes in **kwargs,
        but if none are passed in, it will fall back on the parameters
        input when the class was instantiated
        """
        conversion_dict = {'MB': 1e-6, 'GB': 1e-9, 'B': 1, 'byte': 1,
                           'KB': 1e-3}
        if kwargs == {}:
            kwargs = self.parameters
        if atoms is None:
            atoms = self.atoms

        nstates = kwargs.get('NSTATES')
        if nstates is None:
            nstates = self.get_nstates(atoms=atoms, **kwargs)

        # some annoying code to figure out if it's a spin system
        spin_polarized = kwargs.get('nstates')
        if spin_polarized is not None:
            spin_polarized = int(spin_polarized)
        else:
            spin_polarized = 1
        if spin_polarized == 2:
            spin_factor = 2
        else:
            spin_factor = 1

        if 'MESH_SPACING' in kwargs:
            kwargs['h'] = kwargs.pop('MESH_SPACING')
        npoints = np.product(self.interpret_grid_input(atoms, **kwargs))

        kpt_grid = self.interpret_kpoint_input(atoms, **kwargs)
        kpt_factor = np.ceil(np.product(kpt_grid)/2)

        # this is a pretty generous over-estimate
        # TODO: check this function is working
        estimate = 5 * npoints * nstates * kpt_factor * spin_factor * 8  # bytes
        converted_estimate = estimate * conversion_dict[units]
        return converted_estimate

    def calculate(self, atoms=None, properties=['energy'],
                  system_changes=all_changes, command=None,
                  parallel=True, guess_command=False):
        # mash together all the output files for convienience
        self.concatinate_output()

        # sort out the command
        if command is None:
            if hasattr(self, 'command'):
                command = self.command
            elif 'ASE_SPARC_COMMAND' in os.environ:
                command = os.environ['ASE_SPARC_COMMAND']
                self.command = command
            else:
                pass
        else:
            self.command = command

        if 'forces' in properties:
            self.parameters['PRINT_FORCES'] = 1

        if 'stress' in properties:
            self.parameters['CALC_STRESS'] = 1

        if parallel == True:
            self.setup_parallel_env()
        if guess_command:
            self.command = self.generate_command()
        # more or less a copy of the parent class with small tweaks
        if atoms is not None:
            self.atoms = atoms

        self.write_input(self.atoms, **self.parameters)
        if self.command is None:
            raise CalculatorSetupError(
                'Please set ${} environment variable '
                .format('ASE_' + self.name.upper() + '_COMMAND') +
                'or supply the command keyword')
        command = self.command
        if 'PREFIX' in command:
            command = command.replace('PREFIX', self.prefix)
        errorcode = subprocess.call(command, shell=True, cwd=self.directory)

        if errorcode:  # it will sometimes return an errorcode even though it finished
            if self.terminated_normally():
                pass
            else:
                path = os.path.abspath(self.directory)
                calc_failed_msg = '{} in {} returned an error: {}'.format(
                    self.name, path, errorcode)
                if errorcode == 9:
                    calc_failed_msg += ('. SPARC probably ran out of memory!'
                                        ' Request more RAM'
                                        ' (see .out file'
                                        ' for estimated amount)')
                raise CalculationFailed(calc_failed_msg)
        self.read_results()

    def read_results(self):
        self.concatinate_output()
        # quick checks on the run to see if it finished
        if not self.terminated_normally():
            raise CalculationFailed('SPARC did not terminate normally'
                                    ' in the last run, please check the'
                                    ' output files to see what the error '
                                    'was')
        if not self.scf_converged():
            #raise SCFError('The last SCF cycle of your run did not converge')
            warnings.warn('The last SCF cycle did not converge. Please check your results, as they may not be correct')
        parse_traj = False
        # regenerate the capitalized version of the input parameters
        kwargs = self.parameters
        # for arg in list(kwargs):
        #    if arg.upper() in default_parameters:
        #        kwargs[arg.upper()] = kwargs.pop(arg)

        # if it's MD or relaxation, we have to parse those files
        if 'MD_FLAG' in kwargs:
            if int(kwargs['MD_FLAG']) != 0 and kwargs['MD_FLAG'] is not None:
                parse_traj = True
        elif 'md_flag' in kwargs:
            if int('md_flag' in kwargs) != 0 and kwargs['md_flag'] is not None:
                parse_traj = True
        if 'RELAX_FLAG' in kwargs:
            if int(kwargs['RELAX_FLAG']) in [1, 2, 3]:
                parse_traj = True
        if 'relax_flag' in kwargs:
            if int(kwargs['relax_flag']) in [1, 2, 3]:
                parse_traj = True

        bundle = self.parse_output(parse_traj=parse_traj)
        if parse_traj:
            # update the atoms after relaxation/MD
            self.atoms.positions = bundle[0].get_positions()
            self.atoms.set_chemical_symbols(bundle[0].get_chemical_symbols())

    def terminated_normally(self):
        """
        reads the last few lines of a file to check if sparc finished
        normally
        """
        # check that the output file was made
        if not os.path.isfile(self.label + '.out'):
            return False
        # check that the termination block is there
        with open(self.label + '.out', 'r') as f:
            last_few_lines = f.readlines()[-10:]  # just to narrow the search
            for line in last_few_lines:
<<<<<<< HEAD
                if 'Phanish Suryanarayana' in line:
=======
                if 'Acknowledgements: U.S. DOE SC (DE-SC0019410)' in line:
>>>>>>> 3dcadd21
                    return True
        return False

    def scf_converged(self):
        """
        checks if the SCF converged in the last step of the .out file
        if the last step converged, but some failed in the middle of
        the run, it warns the user.
        """
        with open(self.label + '.out', 'r') as f:
            txt = f.read()
        txt = txt.split('SPARC')[-1]  # get the last run
        if 'did not converge to desired accuracy' in txt:
            some_failed = True
        else:
            return True
        last_step = txt.split('=' * 68)[-3]
        if 'did not converge to desired accuracy' in last_step:
            self.converged = False
            return False
        else:
            if some_failed:
                warnings.warn('At least one SCF cycle did not converge.'
                              ' Please check your results, as they may '
                              'be suspect')
                return True

    def get_scf_steps(self, include_uncompleted_last_step=False):
        """
        Gets the number of SCF steps in a geometric step

        inputs:

        include_uncompleted_last_step (bool):
            If set to True, the parser will count any uncompleted SCF cycles
            at the end of the file. This is only relevant if SPARC did not 
            terminate normally.

        returns:

        steps (list):
            A list containing the number of SCF steps for each geometric
            step in order
        """
        if self.results == {}:  # Check that SPARC has run
            return None
        f = open(self.label+'.out', 'r')
        out = f.read()
        # isolate the most recent run
        out = out.split('Input parameters')[-1]
        # cut the last run into individual SCF steps
        out_steps = out.split('SCF#')
        del out  # free up memory
        steps = []
        for step in out_steps:
            for line in step.split('\n'):
                # The total number of steps is printed at the end of each cycle
                if 'Total number of SCF' in line:
                    steps.append(int(line.split(':')[1]))
                    break
        return steps

    def get_geometric_steps(self, include_uncompleted_last_step=False):
        """
        Gets the number of geometric steps the run had

        Parameters:
            include_uncompleted_last_step (bool):
                If set to True, the parser will count any uncompleted SCF cycles
                at the end of the file. This is only relevant if SPARC did not 
                terminate normally.

        returns:
            num_steps (int):
                The number of geometric steps
        """
        inc = include_uncompleted_last_step  # because pep8
        steps = self.get_scf_steps(include_uncompleted_last_step=inc)
        num_steps = len(steps)
        return num_steps

    def get_runtime(self):
        """
        Parses the walltime from the SPARC output file
        """
        if self.results == {}:  # Check that SPARC has run
            return None
        with open(self.label + '.out', 'r') as f:
            txt = f.read()
        txt = txt.split('SPARC')[-1]  # get the most recent run
        walltime = re.findall('^.*Total walltime.*$', txt, re.MULTILINE)[-1]
        time = self.read_line(walltime, strip_text=True)
        return time

    def get_fermi_level(self):
        if hasattr(self, 'fermi_level'):
            return self.fermi_level
        else:
            self.calculate()

    def concatinate_output(self):
        """
        Combines together all outputs in the current directory.
        """
        files = os.listdir(self.directory)
        files.sort()
        for sufix in ['.out', '.relax', '.restart', '.aimd', '.geopt', '.static']:
            for item in files:
                if item.startswith(self.label) and sufix in item and \
                        item != self.label + sufix:
                    f = open(self.label + sufix, 'a')
                    g = open(os.path.join(self.directory, item), 'r')
                    text = g.read()
                    f.write('\n' + text)
                    os.remove(item)

    def read_line(self, text, typ=float, strip_text=False):
        """
        helper function to parse lines that are simple a colon separated
        keyword and value pair.

        Parameters:
            text (str):
                The line of text
            typ (type object):
                the type of the thing you'd like to parse
            strip_text (bool):
                set this to True if there is superfluous text at the
                end of the value

        returns:
            value:
                The value of the filed
        """
        if strip_text:
            if typ == float:
                return float(text.split()[-2])
            elif typ == int:
                return int(text.split()[-2])
            elif typ == str:
                return str(text.split(':')[-2])

        if typ == float:
            return float(text.split(':')[1])
        elif typ == int:
            return int(text.split(':')[1])
        elif typ == str:
            return str(text.split(':')[1])

    def parse_output(self, label=None, parse_traj=True,
                     return_results=False):
        """
        This function attempts to parse the output files of SPARC.
        You may ask it to parse the auxiliary atomic positions and
        forces files produced by relaxation or MD(.aimd and .geopt)
        This will use the files in self.label named files to reconstruct
        the inputs

        Parameters:
            parse_traj (bool):
                if set to True, it will attempt to parse the .aimd
                or .geopt files depening on if the .inpt file has
                the correct flags corresponding to MD or relaxation
                respectively

        returns:
           bundle (tuple)
                a tuple containing the information requested based on
                the values of `recover_input` and `parse_traj`

        """
        if label is not None:
            self.label = label
        with open(self.label + '.out', 'r') as f:
            text = f.read()
        text = text.split('SPARC')[-1]  # Get only the last run in the file
        text = text.split('*' * 75)  # break it into blocks

        """
        This is a guide to the different blocks in the `text` variable
        * the first two entires are the header
        * the third entry is input parameters
        * the fourth and fifth entries are the parallelization settings
        * the sixth is the header for the SCF runs
        * the seventh is the actual calculation
        """
        # get the details of the calculation
        self.results = {}
        step_split = text[-5].split('=' * 68)
        last_step = step_split[-1].splitlines()
        initialization = step_split[0].splitlines()
        atom_types = []
        n_atoms_of_type = []
        atom_valences = []
        atom_coordinates = []
        fractional = False
        forces = []
        stress = []

        for i, line in enumerate(initialization):
            # if 'oordinates of atoms' in line:
            #    if 'Fractional' in line:
            #        Fractional = True
            #    for j in range(i+1, i + n_atoms_of_type[-1] + 1):
            #        atom_coordinates.append(initialization[j].split())
            if 'Atom type' in line:
                atom_types.append(line.split()[-2])
                atom_valences.append(line.split()[-1])
            elif 'Pseudopotential' in line:
                pseudo = self.read_line(line, typ=str)
            elif 'Total number of electrons' in line:
                self.nvalence = self.read_line(line, typ=int)
            elif 'Total number of atoms' in line:
                natoms = self.read_line(line, typ=int)
            elif 'Number of atoms of type' in line:
                n_atoms_of_type.append(self.read_line(line, typ=int))

        # get the energy and forces from the last step
        for i, line in enumerate(last_step):
            if 'Pressure' in line:
                self.pressure = self.read_line(line, strip_text=True)
                self.pressure *= GPa
            elif 'Stress' in line:
                for j in range(i + 1, i + 4):
                    stress.append(last_step[j].split())
                stress = np.array(stress, dtype='float64')
                stress *= GPa
                assert np.shape(stress) == (3, 3)
                # convert to Voigt form
                stress = np.array([stress[0, 0], stress[1, 1], stress[2, 2],
                                   stress[1, 2], stress[0, 2], stress[0, 1]])
                self.results['stress'] = stress
            elif 'Fermi level' in line:
                self.fermi_level = self.read_line(
                    line, strip_text=True) * Hartree
            elif 'Total free energy' in line:
                energy = self.read_line(line, strip_text=True) * Hartree
                self.results['energy'] = energy
                self.results['free_energy'] = energy
            elif 'Atomic forces' in line:
                for j in range(i + 1, i + natoms + 1):
                    forces.append(last_step[j].split())
                forces = np.array(forces, dtype='float64')
                forces *= Hartree / Bohr
                self.results['forces'] = forces
            elif 'Entropy*kb*T' in line:
                TS = self.read_line(line, strip_text=True) * Hartree
                # TODO: figure out what to do with this
                #self.results['energy'] -= TS * 0.5

        # Recover the original input parameters set,
        input_dict = self.parse_input_args(text[2])

        # parse the static file if it's an SCF calculation
        if 'MD_FLAG' not in input_dict and 'RELAX_FLAG' not in input_dict:
            with open(self.label + '.static') as f:
                static = f.read()
            static = static.split('*' * 75)[-1]
            atom_positions, static = static.split('\nTotal free energy (Ha): ')

            # TODO: think of a better way than this to split off the energy
            static = static.splitlines()
            total_energy = static[0]
            static = '\n'.join(static[1:])
            for line in atom_positions.splitlines()[1:]:
                if 'oordinates of' in line:
                    if 'Fractional' in line:
                        Fractional = True
                    continue
                atom_coordinates.append(line.split())
            if 'Atomic forces' in static:
                _, forces = static.split('Atomic forces (Ha/Bohr):\n')
                forces = forces.splitlines()[:len(atom_coordinates)]
                forces = [a.split() for a in forces]
                forces = np.array(forces, dtype='float64')
                forces *= Hartree / Bohr
                self.results['forces'] = forces

            if 'Stress ' in static:
                _, stress = static.split('Stress (GPa):')
                stress = stress.splitlines()[1:4]
                stress = np.array([a.split() for a in stress], dtype='float64')
                stress *= GPa
                assert np.shape(stress) == (3, 3)
                # convert to Voigt form
                stress = np.array([stress[0, 0], stress[1, 1], stress[2, 2],
                                   stress[1, 2], stress[0, 2], stress[0, 1]])
                self.results['stress'] = stress
        if parse_traj:
            read_atoms = read_ion(open(self.label + '.ion', 'r'),
                                  recover_indices=False)
            inds = self.recover_index_order_from_ion_file(self.label)
            # you need a scrambled version of the indices to read the MD/relax files
            if 'MD_FLAG' in text[2]:
                # this function automatically unscrambles indices
                atoms = self.parse_MD(label=self.label, write_traj=True,
                                      pbc=read_atoms.pbc,
                                      cell=read_atoms.cell,
                                      chemical_symbols=read_atoms.get_chemical_symbols(),
                                      constraints=read_atoms.constraints,
                                      reorder=True)
                self.results['forces'] = atoms.get_forces()
                if 'stress' in atoms.calc.results:
                    self.results['stress'] = atoms.get_stress()
            elif 'RELAX_FLAG: 1' in text[2] or 'RELAX_FLAG: 3' in text[2]:
                # this function automatically unscrambles indices
                atoms = self.parse_relax(label=self.label, write_traj=True,
                                         pbc=read_atoms.pbc,
                                         cell=read_atoms.cell,
                                         chemical_symbols=read_atoms.get_chemical_symbols(),
                                         constraints=read_atoms.constraints,
                                         reorder=True)
                self.results['forces'] = atoms.get_forces()
                if 'stress' in atoms.calc.results:
                    self.results['stress'] = atoms.get_stress()
            else:
                # quickly unscramble
                atoms = read_atoms
                if len(inds) == len(atoms):
                    new_atoms = Atoms(['X'] * len(atoms),
                                      positions=[(0, 0, 0)] * len(atoms))
                    new_atoms.set_cell(atoms.cell)
                    if 'forces' in self.results:
                        forces = np.empty((len(atoms), 3))
                    # reassign indicies
                    for old_index, new_index in enumerate(inds):
                        new_atoms[new_index].symbol = atoms[old_index].symbol
                        new_atoms[new_index].position = atoms[old_index].position
                        new_atoms.pbc = atoms.pbc
                        if 'forces' in self.results:
                            forces[new_index] = self.results['forces'][old_index]
                    # make sure the atoms are correct
                    assert new_atoms.get_chemical_formula() == atoms.get_chemical_formula()
                    atoms = new_atoms
                    with open(self.label + '.static') as f:
                        static = f.read()
                    static = static.split('*' * 75)[-1]

                    if 'forces' in self.results:
                        self.results['forces'] = forces
                else:
                    warnings.warn('The SPARC ASE calculator was unable to '
                                  'reconstruct the atoms object from the input'
                                  ' files, this likely means that the .ion file'
                                  ' was modified during the run. Proceed with'
                                  ' Caution')

        bundle = []
        if parse_traj:
            bundle.append(atoms)
        bundle.append(input_dict)
        if return_results:
            bundle.append(self.results)
        return tuple(bundle)

    def parse_relax(self, label, write_traj=False,
                    pbc=False, cell=None,
                    chemical_symbols=[],
                    constraints=None,
                    reorder=True):
        if os.path.isfile(label + '.geopt'):
            f = open(label + '.geopt')
        elif os.path.isfile(label + '.restart'):
            f = open(label + '.restart')
        else:
            raise Exception('no .geopt or .restart file was found, make'
                            ' sure that you are running a relaxtion and'
                            ' that these files are not being deleted.')
        text = f.read()
        f.close()
        if cell is None and chemical_symbols == []:
            try:
                warnings.warn('attempting to rebuild atoms from'
                              'input file')
                atoms = read_ion(open(label + '.ion', 'r'))
                cell = atoms.cell
                chemical_symbols = atoms.get_chemical_symbols()
                pbc = atoms.pbc
            except:
                raise Exception('a SPARC .relax file cannot fully '
                                'define a system, you must either '
                                'input the chemical symbols and cell'
                                'or have a .ion and .inpt file for the'
                                ' system')
        # Parse out the steps
        if text == '':
            return None
        steps = text.split(':RELAXSTEP: 1')[-1]  # cut previous runs
        steps = steps.split(':RELAXSTEP:')
        if write_traj == False:
            steps = [steps[-1]]
        else:
            traj = Trajectory(label + '.traj', mode='w')

        if f.name.endswith('.restart'):
            steps = [steps[-1]]

        # Parse out the energies
        n_geometric = len(steps)
        with open(label + '.out', 'r') as f:
            s = f.read()
        s = s.split('SPARC')[-1]  # I think this makes searching faster
        s = re.findall('^.*Total free energy.*$', s, re.MULTILINE)
        engs = s[-n_geometric:]
        engs = [float(a.split()[-2]) * Hartree for a in engs]

        # build a traj file out of the steps
        for j, step in enumerate(steps):
            # Sometimes if it fails, a final empty step will exist
            if len(step.splitlines()) == 1:
                continue
            colons = step.split(':')
            positions = step.split(':')[4].strip().split('\n')
            forces = step.split(':')[6].strip().split('\n')
            frc = np.empty((len(forces), 3))
            stress = np.empty((3, 3))
            atoms = Atoms()
            for i, f in enumerate(forces):
                frc[i, :] = [float(a) * Hartree / Bohr for a in f.split()]
                atoms += Atom(chemical_symbols[i],
                              [float(a) * Bohr for a in positions[i].split()])
            stresses_found = False
            if 'STRESS' in step:
                stresses_found = True
                stress_index = colons.index('STRESS') + 1
                for i, s in enumerate(colons[stress_index].strip().split('\n')):
                    stress[i, :] = [float(a) * GPa for a in s.split()]
                # Convert of Voigt form
                stress = np.array([stress[0, 0], stress[1, 1], stress[2, 2],
                                   stress[1, 2], stress[0, 2], stress[0, 1]])
            if reorder:
                inds = self.recover_index_order_from_ion_file(self.label)
                new_atoms = Atoms(['X'] * len(atoms))
                for old_index, new_index in enumerate(inds):
                    new_atoms[new_index].symbol = atoms[old_index].symbol
                    new_atoms[new_index].position = atoms[old_index].position
                # reorder the constraints
                if constraints is not None:
                    new_constraints = []
                    new_indices = []
                    for constraint in constraints:
                        if type(constraint).__name__ == 'FixAtoms':
                            for index in constraint.index:
                                new_indices.append(inds.index(index))
                            cons = constraint.copy()
                            new_constraints.append(cons)
                        elif type(constraint).__name__ in ['FixedLine', 'FixedPlan']:
                            for index in [constraint.a]:
                                new_index = inds[index]
                                cons = constraint.copy()
                                cons.index_shuffle(
                                    new_atoms, (index, new_index))
                                new_constraints.append(cons)
                        else:
                            warnings.warn('A constraint that is not of the types '
                                          'FixAtoms, FixedPlane, or FixedLine was '
                                          'found. These are not supported by SPARC'
                                          ' and will be ignored.')
                atoms = new_atoms
                atoms.set_constraint(new_constraints)
            elif constraints is not None:
                atoms.set_constraint(constraints)
            atoms.set_pbc(pbc)
            atoms.cell = cell
            if stresses_found:
                atoms.set_calculator(SinglePointCalculator(atoms, energy=engs[j],
                                                           forces=frc, stress=stress))
            else:
                atoms.set_calculator(SinglePointCalculator(atoms, energy=engs[j],
                                                           forces=frc))
            if write_traj == True:
                traj.write(atoms)
        return atoms

    def parse_MD(self, label, write_traj=False,
                 pbc=False, cell=None,
                 chemical_symbols=[],
                 constraints=None,
                 reorder=True):
        with open(label + '.aimd') as f:
            text = f.read()
        if cell is None and chemical_symbols == []:
            try:
                warnings.warn('attempting to rebuild atoms from'
                              'input file')
                atoms = read_ion(open(label + '.ion', 'r'))
                cell = atoms.cell
                chemical_symbols = atoms.get_chemical_symbols()
                pbc = atoms.pbc
            except:
                raise Exception('a SPARC .aimd file cannot fully '
                                'define a system, you must either '
                                'input the chemical symbols and cell'
                                'or have a .ion and .inpt file for the'
                                ' system')

        if text == '':
            return None
        # Parse out the steps
        steps = text.split(':MDSTEP: 1')[-1]  # get only the most recent run
        steps = steps.split(':MDSTEP:')
        if write_traj == False:
            steps = [steps[-1]]
        else:
            traj = Trajectory(label + '.traj', mode='w')

        # Parse out the energies
        n_images = len(steps)
        with open(label + '.out', 'r') as f:
            s = f.read()
        s = s.split('SPARC')[-1]  # I think this makes searching faster
        # regex to search for this line
        s = re.findall('^.*Total free energy.*$', s, re.MULTILINE)
        engs = s[-n_images:]
        engs = [float(a.split()[-2]) * Hartree for a in engs]

        # build a traj file out of the steps
        for j, step in enumerate(steps):
            # Find Indicies
            colons = step.split(':')
            #pos_index = colons.index('R(Bohr)') + 1
            #frc_index = colons.index('F(Ha/Bohr)') + 1
            #vel_index = colons.index('V(Bohr/atu)') + 1
            pos_index = colons.index('R') + 1
            frc_index = colons.index('F') + 1
            vel_index = colons.index('V') + 1
            # Parse the text
            positions = colons[pos_index].strip().splitlines()
            forces = colons[frc_index].strip().splitlines()
            velocities = colons[vel_index].strip().splitlines()
            # Initialize the arrays
            frc = np.empty((len(forces), 3))
            vel = np.empty((len(velocities), 3))
            stress = np.zeros((3, 3))
            atoms = Atoms()
            for i, f, v in zip(range(len(forces)), forces, velocities):
                frc[i, :] = [float(a) * Hartree / Bohr for a in f.split()]
                vel[i, :] = [float(a) * Bohr / fs for a in v.split()]
                atoms += Atom(chemical_symbols[i],
                              [float(a) * Bohr for a in positions[i].split()])
            stresses_found = False
            if 'STRESS' in step:
                stresses_found = True
                stress_index = colons.index('STRESS') + 1
                for i, s in enumerate(colons[stress_index].strip().split('\n')):
                    stress[i, :] = [float(a) * GPa for a in s.split()]
                # Convert of Voigt form
                stress = np.array([stress[0, 0], stress[1, 1], stress[2, 2],
                                   stress[1, 2], stress[0, 2], stress[0, 1]])

            if reorder:
                inds = self.recover_index_order_from_ion_file(self.label)
                new_atoms = Atoms(['X'] * len(atoms))
                for old_index, new_index in enumerate(inds):
                    new_atoms[new_index].symbol = atoms[old_index].symbol
                    new_atoms[new_index].position = atoms[old_index].position
                # reorder constraints
                if constraints is not None:
                    new_constraints = []
                    for constraint in constraints:
                        if type(constraint).__name__ == 'FixAtoms':
                            for index in constraint.index:
                                new_index = inds.index(index)
                                cons = constraint.copy()
                                cons.index_shuffle(
                                    new_atoms, [index, new_index])
                                new_constraints.append(cons)
                        elif type(constraint).__name__ in ['FixedLine', 'FixedPlan']:
                            for index in constraint.a:
                                new_index = inds[index]
                                cons = contraint.copy()
                                cons.index_shuffle(
                                    new_atoms, (index, new_index))
                                new_contraints.append(cons)
                        else:
                            warnings.warn('A constraint that is not of the types '
                                          'FixAtoms, FixedPlane, or FixedLine was '
                                          'found. These are not supported by SPARC'
                                          ' and will be ignored.')
                    constraints = new_constraints
                atoms = new_atoms

            atoms.set_velocities(vel)
            atoms.set_pbc(pbc)
            atoms.cell = cell
            if constraints is not None:
                atoms.set_constraint(constraints)
            if stresses_found:
                atoms.set_calculator(SinglePointCalculator(atoms,
                                                           energy=engs[j] *
                                                           len(atoms),
                                                           stress=stress,
                                                           forces=frc))
            else:
                atoms.set_calculator(SinglePointCalculator(atoms,
                                                           energy=engs[j] *
                                                           len(atoms),
                                                           forces=frc))

            if write_traj == True:
                traj.write(atoms)
        return atoms

    def parse_input_args(self, input_block):
        input_parameters = input_block.splitlines()
        input_dict = {}
        in_lattice_block = False
        for input_arg in input_parameters:
            # once we find LATVEC, we analyze the next 3 lines differently
            if 'LATVEC' in input_arg or in_lattice_block:
                if not 'block_line' in locals():
                    input_dict['LATVEC'] = []
                    in_lattice_block = True
                    block_line = 1
                    continue
                lat_vec = [float(a) for a in input_arg.strip().split()]
                input_dict['LATVEC'].append(lat_vec)
                if block_line == 3:
                    in_lattice_block = False
                    input_dict['LATVEC'] = np.array(input_dict['LATVEC'])
                    continue
                else:
                    block_line += 1
                    continue

            # This next conditional is just make sure this code doesn't
            # break if lines are added in the future that don't have colons
            if ':' not in input_arg or input_arg[0] == '#':
                continue

            kw, arg = input_arg.split(':')
            input_dict[kw.strip()] = arg.strip()
            if len(arg.split()) > 1:  # Some arguments are lists
                input_dict[kw.strip()] = arg.split()
        if input_dict.get('OUTPUT_FILE'):
            input_dict['label'] = input_dict['OUTPUT_FILE']
            del input_dict['OUTPUT_FILE']

        cell = [float(a) for a in input_dict['CELL']]
        cell = np.eye(3) * cell * Bohr
        # sort out the boundary conditions
        if 'BC' in input_dict:
            pbc = []
            for condition in input_dict['BC']:
                if condition == 'P':
                    pbc.append(True)
                elif condition == 'D':
                    pbc.append(False)
                elif condition not in ['P', 'D']:
                    raise Exception('a non-allowed boundary condition'
                                    ' was detected, please check your'
                                    ' input file and ensure only \'P\''
                                    ' or \'D\' were selected in the BC'
                                    ' arugument')
        # TODO: remove this when the arugument has been fully removed
        elif 'BOUNDARY_CONDITION' in input_dict:
            if input_dict['BOUNDARY_CONDITION'] == '2':
                pbc = [True, True, True]
            elif input_dict['BOUNDARY_CONDITION'] == '1':
                pbc = [False, False, False]
            elif input_dict['BOUNDARY_CONDITION'] == '3':
                pbc = [True, True, False]
            elif input_dict['BOUNDARY_CONDITION'] == '4':
                pbc = [True, False, False]
        return input_dict

    def recover_index_order_from_ion_file(self, label):
        """
        quickly parses the .ion file with the same label 
        to get the order of the indices so the MD or relaxtion
        file can be reordered
        """
        with open(label + '.ion', 'r') as f:
            txt = f.readlines()
        inds = []
        for line in txt:
            if '# index' in line:
                inds.append(int(line.split('# index')[1]))
        return inds

    @staticmethod
    def read(label):
        """
        Attempts to regenerate the SPARC calculator from a previous
        set of input/output files
        """
        calc = SPARC()
        #os.path.isfile(label + '.out')
        if os.path.isfile(label + '.out'):
            atoms, input_dict, results = calc.parse_output(label=label,
                                                           parse_traj=True,
                                                           return_results=True)
            if not calc.scf_converged():
                raise Exception('The SCF on this calculation did not converge')
        elif os.path.isfile(label + '.inpt') and os.path.isfile(label + '.ion'):
            atoms = read_ion(open(label + '.ion', 'r'))
            with open(label + '.inpt') as f:
                inputs = f.read()
            input_dict = calc.parse_input_args(inputs)
            results = {}
        else:
            raise Exception('no .out file was found')
        # just reinitialize now
        calc.__init__(atoms=atoms, **input_dict)
        calc.results = results
        return calc

    def set_atoms(self, atoms):
        if (atoms != self.atoms):
            self.reset()
        self.atoms = atoms

    def get_atoms(self):
        atoms = self.atoms.copy()
        atoms.set_calculator(self)
        return atoms

    def h2gpts(self, h, cell_cv, idiv=4):
        cell_cv = np.array(cell_cv)
        cell_lengths = np.linalg.norm(cell_cv, axis=1)
        grid = np.ceil(cell_lengths/h)
        grid = np.maximum(idiv, grid)
        return [int(a) for a in grid]

    def todict(self, only_nondefaults=False, return_atoms=True):
        """
        Coverts calculator object into a dictionary representation appropriate to be placed
        in a MongoDB. By default this returns only the settings that are not the default values.
        This function is based loosely off the todict function from the Kitchen Group's VASP
        environment. in modifying this function please attempt to conform to the naming 
        conventions found there:
        https://github.com/jkitchin/vasp/blob/master/vasp/vasp_core.py
        only_nondefaults: bool
        If set to True, only the non-default keyword arguments are returned. If False all
            key word arguements are returned
        """

        dict_version = OrderedDict()
        if self.results != {}:
            bundle = self.parse_output(parse_traj=True)
            atoms, input_dict = bundle
        else:
            input_dict = dict(**self.parameters)
        dict_version.update(**input_dict)

        # Check if SPARC terminated normally
        #dict_version['SPARC-completed'] = self.terminated_normally()
        #dict_version['path'] = os.path.abspath('.').split(os.sep)[1:]
        if self.results == {}:
            return dict_version
        for prop in self.implemented_properties:
            val = self.results.get(prop, None)
            dict_version[prop] = val
        f = self.results.get('forces', None)
        if f is not None:
            dict_version['fmax'] = max(np.abs(f.flatten()))
        s = self.results.get('stress', None)
        if s is not None:
            dict_version['smax'] = max(np.abs(s.flatten()))
        time = self.get_runtime()
        #if time is not None:
        #    dict_version['elapsed-time'] = time
        #steps = self.get_scf_steps()
        #if steps is not None:
        #    dict_version['SCF-steps'] = steps
        #if hasattr(self, 'nvalence'):
        #    dict_version['nvalence'] = self.nvalence
        #dict_version['name'] = 'SPARC-X'
        # Try to get a version. Since the code is in alpha, this is just the
        # time of the most recent commit.
        c_dir = os.getcwd()
        try:
            os.chdir(os.environ['ASE_SPARC_COMMAND'][:-5])  # rewrite later
            f = os.popen('git log | grep "Date"')
            recent_commit_date = f.readlines()[0]
            rc = recent_commit_date.split('Date:')[1]
            rc = rc.split('-')[0]
            dict_version['version'] = rc.strip()
            os.chdir(c_dir)
        except:
            os.chdir(c_dir)
        # rewrite
        for item in ['EXCHANGE_CORRELATION']:  # These should always be in
            try:
                dict_version[item] = self.parameters[item]
            except:
                pass
        for item in dict_version:
            if type(dict_version[item]) not in \
                [dict, list, str, float, int, None, tuple] and \
                    dict_version[item] is not None:  # converting numpy arrays to lists
                try:
                    dict_version[item] = dict_version[item].tolist()
                except:
                    pass

        if return_atoms == True:
            dict_version['atoms'] = self.atoms_dict(self.atoms)
        return dict_version

    def calc_to_mongo(self,
                      host='localhost',
                      port=27017,
                      database='atoms',
                      collection='atoms',
                      user=None,
                      password=None):
        """
        inserts a dictionary version of the calculator into a mongo database.

        """
        from .mongo import MongoDatabase, mongo_doc

        db = MongoDatabase(
            host=host,
            port=port,
            database=database,
            collection=collection,
            user=user,
            password=password)
        d = mongo_doc(self.get_atoms())
        id_ = db.write(d)
        print('entry was added to db with id {}'.format(id_))
        return id_

    def atoms_dict(self, atoms):
        d = OrderedDict(atoms=[{'symbol': atom.symbol,
                                'position': json.loads(encode(atom.position)),
                                'tag': atom.tag,
                                'index': atom.index,
                                'charge': atom.charge,
                                'momentum': json.loads(encode(atom.momentum)),
                                'magmom': atom.magmom}
                               for atom in atoms],
                        cell=atoms.cell,
                        pbc=atoms.pbc,
                        info=atoms.info,
                        constraints=[c.todict() for c in atoms.constraints])
        return d

    def dict_atoms(self, d):
        atoms = Atoms([Atom(atom['symbol'],
                            atom['position'],
                            tag=atom['tag'],
                            momentum=atom['momentum'],
                            magmom=atom['magmom'],
                            charge=atom['charge'])
                       for atom in d['atoms']],
                      cell=d['cell'],
                      pbc=d['pbc'],
                      info=d['info'],
                      constraint=[dict2constraint(c) for c in d['constraints']])
        return atoms<|MERGE_RESOLUTION|>--- conflicted
+++ resolved
@@ -844,11 +844,7 @@
         with open(self.label + '.out', 'r') as f:
             last_few_lines = f.readlines()[-10:]  # just to narrow the search
             for line in last_few_lines:
-<<<<<<< HEAD
-                if 'Phanish Suryanarayana' in line:
-=======
                 if 'Acknowledgements: U.S. DOE SC (DE-SC0019410)' in line:
->>>>>>> 3dcadd21
                     return True
         return False
 
